--- conflicted
+++ resolved
@@ -411,7 +411,7 @@
 
         with open('evaluation_results.json', 'w') as f:
             json.dump(evaluation_results, f, indent=4)
-<<<<<<< HEAD
+
         print(f"Evaluation results saved to {results_file}")
 
                 # Test on completely new images (optional)
@@ -426,10 +426,7 @@
             )
         
         # Wizualizuj przykładowe predykcje
-=======
-        print(f"Evaluation results saved to evaluation_results.json")
-
->>>>>>> 92c0f5df
+
         print("\nGenerating visualization of predictions...")
         visualize_predictions(
             model=model,
